#  Copyright 2008-2011 Nokia Siemens Networks Oyj
#
#  Licensed under the Apache License, Version 2.0 (the "License");
#  you may not use this file except in compliance with the License.
#  You may obtain a copy of the License at
#
#      http://www.apache.org/licenses/LICENSE-2.0
#
#  Unless required by applicable law or agreed to in writing, software
#  distributed under the License is distributed on an "AS IS" BASIS,
#  WITHOUT WARRANTIES OR CONDITIONS OF ANY KIND, either express or implied.
#  See the License for the specific language governing permissions and
#  limitations under the License.

from __future__ import with_statement
from robot.utils.etreewrapper import ET

from robot.result.elementhandlers import RootHandler, CombiningRobotHandler
from robot.result.parsingcontext import Context
from robot.result.jsondatamodel import DataModel


class OutputParser(object):

    def __init__(self, log_path='NONE', split_log=False):
        self._context = Context(log_path, split_log)
        self._root_handler = RootHandler(self._context)
        self._handler_stack = [self._root_handler]

    def parse(self, path):
        with open(path, 'r') as outputfile:
            self._parse_fileobj(outputfile)
            return self._get_data_model()

    def _parse_fileobj(self, outputfile):
        for action, elem in ET.iterparse(outputfile, events=('start', 'end')):
            if action == 'start':
                self.startElement(elem.tag, elem.attrib)
            elif action == 'end':
                self.endElement(elem.text or '')
<<<<<<< HEAD

    def _get_data_model(self):
=======
                elem.clear()
>>>>>>> d0cd2e12
        return DataModel(self._root_handler.data, self._context.split_results)

    def startElement(self, name, attrs):
        handler = self._handler_stack[-1].get_handler_for(name, attrs)
        self._handler_stack.append(handler)

    def endElement(self, text):
        handler = self._handler_stack.pop()
        self._handler_stack[-1].add_child_data(handler.end_element(text))


class CombiningOutputParser(OutputParser):

    def __init__(self,log_path='NONE', split_log=False):
        OutputParser.__init__(self, log_path, split_log)
        self._handler_stack.append(CombiningRobotHandler(self._context))

    def _get_data_model(self):
        self.endElement('')
        return DataModel(self._root_handler.data, self._context.split_results)<|MERGE_RESOLUTION|>--- conflicted
+++ resolved
@@ -38,12 +38,9 @@
                 self.startElement(elem.tag, elem.attrib)
             elif action == 'end':
                 self.endElement(elem.text or '')
-<<<<<<< HEAD
+                elem.clear()
 
     def _get_data_model(self):
-=======
-                elem.clear()
->>>>>>> d0cd2e12
         return DataModel(self._root_handler.data, self._context.split_results)
 
     def startElement(self, name, attrs):
